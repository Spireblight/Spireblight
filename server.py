# (c) Anilyka Barry, 2022

from __future__ import annotations

from typing import Generator, Callable

from collections import defaultdict

<<<<<<< HEAD
import traceback
=======
>>>>>>> bb0200b1
import datetime
import asyncio
import random
import string
import base64
import json
import time
import sys
import re
import os

from twitchio.ext.commands import Cooldown as TCooldown, Bucket as TBucket, Bot as TBot
from twitchio.ext.routines import routine, Routine
from twitchio.ext.eventsub import EventSubClient, StreamOnlineData, StreamOfflineData
from twitchio.channel import Channel
from twitchio.chatter import Chatter
from twitchio.errors import HTTPException
from twitchio.models import Stream

import discord
from discord.ext.commands import Cooldown as DCooldown, BucketType as DBucket, Bot as DBot, command as _dcommand

from aiohttp_jinja2 import template
from aiohttp.web import Request, HTTPNotFound, Response, HTTPServiceUnavailable
from aiohttp import ClientSession, ContentTypeError

from cache.year_run_stats import get_run_stats
from nameinternal import get, query, Base, Card, Relic
from sts_profile import get_profile, get_current_profile
from mastered import get_mastered
from webpage import router, __botname__, __version__, __github__, __author__
from wrapper import wrapper
from twitch import TwitchCommand
from logger import logger
from utils import getfile, update_db, get_req_data
from disc import DiscordCommand
from save import get_savefile, Savefile
from runs import get_latest_run

from typehints import ContextType, CommandType
import events

from configuration import config

TConn: TwitchConn = None
DConn: DiscordConn = None

logger.info("Setting up")

# Twitch bot server defined here - process started in main.py

_DEFAULT_BURST = 1
_DEFAULT_RATE  = 3.0

_consts = {
    "discord": config.discord.invite_links.main,
    "prefix": config.baalorbot.prefix,
    "website": config.server.url,
}

class Formatter(string.Formatter): # this does not support conversion or formatting
    def __init__(self):
        super().__init__()
        self._re = re.compile(r".+(\(.+\)).*")

    def parse(self, format_string: str) -> Generator[tuple[str, str | None, str | None, None]]:
        if format_string is None: # recursion
            yield ("", None, None, None)
            return
        start = 0
        while start < len(format_string):
            try:
                idx = format_string.index("$<", start)
                end = format_string.index(">", idx)
            except ValueError:
                yield (format_string[start:], None, None, None)
                break

            lit = format_string[start:idx]

            field = format_string[idx+2:end]

            called = None
            call_args = self._re.match(field)
            if call_args:
                called = call_args.group(1)
                call_idx = field.index(called)
                field = field[:call_idx]
                called = called[1:-1]

            yield (lit, field, called, None)
            start = end+1

    def format_field(self, value: Callable, call_args: str) -> str:
        if call_args:
            return value(call_args)
        return str(value)

_formatter = Formatter()

_perms = {
    "": "Everyone",
    "m": "Moderator",
    "e": "Editor", # this has no effect in discord
}

_cmds: dict[str, dict[str, list[str] | bool | int | float]] = {} # internal json

_to_add_twitch: list[TwitchCommand] = []
_to_add_discord: list[DiscordCommand] = []

_timers: dict[str, Timer] = {}

def _get_sanitizer(ctx: ContextType, name: str, args: list[str], mapping: dict):
    async def _sanitize(require_args: bool = True, in_mapping: bool = True) -> bool:
        """Verify that user input is sane. Return True if input is sane."""

        if require_args and not args:
            await ctx.reply("Error: no output provided.")
            return False

        if in_mapping and name not in mapping:
            await ctx.reply(f"Error: command {name} does not exist!")
            return False

        if not in_mapping and name in mapping:
            await ctx.reply(f"Error: command {name} already exists!")
            return False

        return True

    return _sanitize

def _create_cmd(output):
    async def inner(ctx: ContextType, *s, output: str=output):
        try:
            msg = output.format(user=ctx.author.display_name, text=" ".join(s), words=s, **_consts)
        except KeyError as e:
            msg = f"Error: command has unsupported formatting key {e.args[0]!r}"
        keywords = {"savefile": None, "profile": get_current_profile(), "readline": readline}
        if "$<savefile" in msg:
            keywords["savefile"] = await get_savefile(ctx)
            if keywords["savefile"] is None:
                return
        msg = _formatter.vformat(msg, (), keywords)
        # TODO: Add a flag to the command that says whethere it's a reply
        # or a regular message.
        await ctx.reply(msg)
    return inner

def readline(file: str) -> str:
    if ".." in file:
        return "Error: '..' in filename is not allowed."
    with open(os.path.join("text", file), "r") as f:
        return random.choice(f.readlines())

def load(loop: asyncio.AbstractEventLoop):
    _cmds.clear()
    try:
        with getfile("data.json", "r") as f:
            _cmds.update(json.load(f))
    except FileNotFoundError:
        pass
    for name, d in _cmds.items():
        c = command(
            name,
            *d.get("aliases", []),
            flag=d.get("flag", ""),
            burst=d.get("burst", _DEFAULT_BURST),
            rate=d.get("rate", _DEFAULT_RATE)
        )(_create_cmd(d["output"]))
        c.enabled = d.get("enabled", True)
    try:
        with getfile("disabled", "r") as f:
            for disabled in f.readlines():
                TConn.commands[disabled].enabled = False
    except FileNotFoundError:
        pass

    try:
        to_start = []
        with getfile("timers.json", "r") as f:
            j = json.load(f)
        for name, d in j.items():
            if name not in _timers:
                _timers[name] = Timer(name, d["interval"], loop=loop)
            _timers[name].commands.extend(d["commands"])
            if d.get("enabled", True):
                to_start.append(_timers[name])
        loop.create_task(_launch_timers(to_start))
    except FileNotFoundError:
        pass

async def _launch_timers(timers: list[Timer]):
    for timer in timers:
        timer.start()
        await asyncio.sleep(config.twitch.timers.stagger_interval)

def _update_timers():
    final = {}
    for name, timer in _timers.items():
        d = {"interval": timer.interval, "commands": timer.commands}
        if not timer.running:
            d["enabled"] = False
        final[name] = d
    with getfile("timers.json", "w") as f:
        json.dump(final, f, indent=config.server.json_indent)

def add_cmd(name: str, *, aliases: list[str] = None, source: str = None, flag: str = None, burst: int = None, rate: float = None, output: str):
    _cmds[name] = {"output": output}
    if aliases is not None:
        _cmds[name]["aliases"] = aliases
    if source is not None:
        _cmds[name]["source"] = source
    if flag is not None:
        _cmds[name]["flag"] = flag
    if burst is not None:
        _cmds[name]["burst"] = burst
    if rate is not None:
        _cmds[name]["rate"] = rate
    update_db()

def command(name: str, *aliases: str, flag: str = "", force_argcount: bool = False, burst: int = _DEFAULT_BURST, rate: float = _DEFAULT_RATE, twitch: bool = True, discord: bool = True):
    def inner(func, wrapper_func=None):
        wrapped = wrapper(func, force_argcount, wrapper_func, name)
        wrapped.__cooldowns__ = [TCooldown(burst, rate, TBucket.default)]
        #wrapped.__commands_cooldown__ = DCooldown(burst, rate, DBucket.default)
        if twitch:
            tcmd = TwitchCommand(name=name, aliases=list(aliases), func=wrapped, flag=flag)
            if TConn is None:
                _to_add_twitch.append(tcmd)
            else:
                TConn.add_command(tcmd)
        if discord:
            dcmd = _dcommand(name, DiscordCommand, aliases=list(aliases), flag=flag)(wrapped)
            if DConn is None:
                _to_add_discord.append(dcmd)
            else:
                DConn.add_command(dcmd)
        return tcmd
    return inner

def with_savefile(name: str, *aliases: str, **kwargs):
    """Decorator for commands that require a save."""
    def inner(func):
        async def _savefile_get(ctx) -> list:
            res = await get_savefile(ctx)
            if res is None:
                raise ValueError("No savefile")
            return [res]
        return command(name, *aliases, **kwargs)(func, wrapper_func=_savefile_get)
    return inner

class TwitchConn(TBot):
    def __init__(self, *args, **kwargs):
        super().__init__(*args, **kwargs)
        self.esclient: EventSubClient = None
        self.live_channels: dict[str, bool] = {config.twitch.channel: False}
        self._session: ClientSession | None = None
        self._token: str = None
        self._expires_at: int | float = 0
        self._refresh_token: str = None
        try:
            with open(os.path.join("data", "spotify_refresh_token"), "r") as f:
                self._refresh_token = f.read().strip()
        except OSError:
            pass

    async def get_new_token(self):
        if not config.spotify.enabled:
            return

        if self._session is None:
            self._session = ClientSession()

        value = base64.urlsafe_b64encode(f"{config.spotify.id}:{config.spotify.secret}".encode("utf-8"))
        value = value.decode("utf-8")

        headers = {
                "Content-Type": "application/x-www-form-urlencoded",
                "Authorization": f"Basic {value}",
            }

        if self._refresh_token:
            params = {
                "grant_type": "refresh_token",
                "refresh_token": self._refresh_token,
            }

        else:
            params={
                "grant_type": "authorization_code",
                "code": config.spotify.code,
                "redirect_uri": f"{config.server.url}/spotify",
            }

        async with self._session.post("https://accounts.spotify.com/api/token", headers=headers, params=params) as resp:
            if resp.ok:
                content = await resp.json()
                self._token = content["access_token"]
                self._expires_at = (datetime.datetime.now() + datetime.timedelta(seconds=content["expires_in"])).timestamp()
                if "refresh_token" in content:
                    self._refresh_token = content["refresh_token"]
                    try:
                        with open(os.path.join("data", "spotify_refresh_token"), "w") as f:
                            f.write(self._refresh_token)
                    except OSError: # oh no
                        logger.error(f"Could not write refresh token to file: {self._refresh_token}")
                return self._token
            return None

    async def spotify_call(self):
        if not config.spotify.enabled:
            return

        if self._session is None:
            self._session = ClientSession()

        if not self._token or self._expires_at < time.time():
            token = await self.get_new_token()
            if not token:
                return None

        async with self._session.get(
            "https://api.spotify.com/v1/me/player/currently-playing",
            headers={
                "Accept": "application/json",
                "Content-Type": "application/json",
                "Authorization": f"Bearer {self._token}",
                }) as resp:
            try:
                return await resp.json()
            except ContentTypeError:
                return {}

    async def eventsub_setup(self):
        self.loop.create_task(self.esclient.listen(port=4000))
        channel = await self.fetch_users([config.twitch.channel])

        try:
            await self.esclient.subscribe_channel_stream_start(broadcaster=channel[0])
            await self.esclient.subscribe_channel_stream_end(broadcaster=channel[0])
        except HTTPException:
            pass

    async def event_ready(self):
        self.live_channels[config.twitch.channel] = live = bool(await self.fetch_streams(user_logins=[config.twitch.channel]))
        if live:
            try:
                _timers["global"].start(config.baalorbot.timers.globals.commands, stop_on_error=False)
                _timers["sponsored"].start(config.baalorbot.timers.sponsored.commands, stop_on_error=False)
            except RuntimeError: # already running; don't worry about it
                pass

    async def event_raw_usernotice(self, channel: Channel, tags: dict):
        user = Chatter(tags=tags, name=tags["login"], channel=channel, bot=self, websocket=self._connection)
        match tags["msg-id"]:
            case "sub" | "resub":
                total = 0
                consecutive = None
                subtype = ""
                try:
                    total = int(tags["msg-param-cumulative-months"])
                    if int(tags["msg-param-should-share-streak"]):
                        consecutive = int(tags["msg-param-streak-months"])
                    subtype: str = tags["msg-param-sub-plan"]
                    if subtype.isdigit():
                        subtype = f"Tier {subtype[0]}"
                except (KeyError, ValueError):
                    pass
                self.run_event("subscription", user, channel, total, consecutive, subtype)
            case "subgift" | "anonsubgift" | "submysterygift" | "giftpaidupgrade" | "rewardgift" | "anongiftpaidupgrade":
                self.run_event("gift_sub", user, channel, tags)
            case "raid":
                self.run_event("raid", user, channel, int(tags["msg-param-viewerCount"]))
            case "unraid":
                self.run_event("unraid", user, channel, tags)
            case "ritual":
                self.run_event("ritual", user, channel, tags)
            case "bitsbadgetier":
                self.run_event("bits_badge", user, channel, tags)

    async def event_subscription(self, user: Chatter, channel: Channel, total: int, consecutive: int | None, subtype: str):
        pass

    async def event_ritual(self, user: Chatter, channel: Channel, tags: dict):
        if tags["msg-param-ritual-name"] == "new_chatter":
            self.run_event("new_chatter", user, channel, tags["message"])

    async def event_new_chatter(self, user: Chatter, channel: Channel, message: str):
        if "youtube" in message.lower() or "yt" in message.lower():
            await channel.send(f"Hello {user.display_name}! Glad to hear that you're enjoying the YouTube content, and welcome along baalorLove")

    async def event_raid(self, user: Chatter, channel: Channel, viewer_count: int):
        if viewer_count < 10:
            return
        chan = await self.fetch_channel(user.id)
        await channel.send(f"Welcome along {user.display_name} with your {viewer_count} friends! "
                           f"Everyone, go give them a follow over at https://twitch.tv/{user.name} - "
                           f"last I checked, they were playing some {chan.game_name}!")

    def __getattr__(self, name: str):
        if name.startswith("event_"): # calling events -- insert our own event system in
            name = name[6:]
            evt = events.get(name)
            if evt:
                async def invoke(*args, **kwargs):
                    for e in evt:
                        e.invoke(args, kwargs)
                return invoke
        raise AttributeError(name)

class EventSubBot(TBot):
    async def event_eventsub_notification_stream_start(self, evt: StreamOnlineData):
        TConn.live_channels[evt.broadcaster.name] = True
        try:
            _timers["global"].start(config.baalorbot.timers.globals.commands, stop_on_error=False)
            _timers["sponsored"].start(config.baalorbot.timers.sponsored.commands, stop_on_error=False)
        except RuntimeError: # already running; don't worry about it
            pass

    async def event_eventsub_notification_stream_end(self, evt: StreamOfflineData):
        TConn.live_channels[evt.broadcaster.name] = False
        _timers["global"].stop()
        _timers["sponsored"].stop()

class DiscordConn(DBot):
    async def on_message(self, message: discord.Message):
        if message.author == self.user:
            return
        if message.content.startswith(config.baalorbot.prefix) or isinstance(message.channel, discord.DMChannel):
            content = message.content.lstrip(config.baalorbot.prefix).split()
            if not content:
                return
            ctx = await self.get_context(message)
            cmd: DiscordCommand = self.get_command(content[0])
            if cmd:
                await cmd(ctx, *content[1:])

    def dispatch(self, name, /, *args, **kwargs):
        evt = events.get(name)
        if evt is not None:
            for event in evt:
                self.add_listener(event, name)
        value = super().dispatch(name, *args, **kwargs)
        if evt is not None:
            for event in evt:
                self.remove_listener(event, name)
        return value

class Timer:
    def __init__(self, name: str, interval: int, *, loop=None):
        self.name = name
        self.interval = interval
        self.commands = []
        self.running = False
        self.loop = loop
        self._task = None
        self.set_routine()

    def set_routine(self):
        if self.running:
            self._routine.stop()
        self._routine = Routine(coro=self._coro_internal, delta=float(self.interval), loop=self.loop)
        self._routine.before_routine(self.before_ready)
        self._routine.error(self.on_error)
        if self.running:
            self.task = self._routine.start()

    async def _coro_internal(self):
        if not self.running:
            return
        live = await TConn.fetch_streams(user_logins=[config.twitch.channel])
        chan = TConn.get_channel(config.twitch.channel)
        if not live or not chan:
            return
        cmd = None
        i = 0
        while cmd is None:
            i += 1
            if i > len(self.commands):
                return
            maybe_cmd = self.commands.pop(0)
            if maybe_cmd not in _cmds and maybe_cmd not in TConn.commands:
                i -= 1 # we're not adding it back, so it's fine
                continue
            if not TConn.commands[maybe_cmd].enabled:
                self.commands.append(maybe_cmd) # in case it gets enabled again
                continue
            if maybe_cmd == "current":
                save = await get_savefile()
                if save is None:
                    self.commands.append(maybe_cmd)
                    continue
            cmd = maybe_cmd
        # don't use the actual command, just send the raw output
        msg: str = _cmds[cmd]["output"]
        try:
            msg = msg.format(**_consts)
        except KeyError:
            logger.error(f"Command {cmd} of timer {self.name} needs non-constant formatting. Sending raw line.")
        await chan.send(msg)
        self.commands.append(cmd)
        _update_timers() # keep track of command ordering

    async def before_ready(self):
        await TConn.wait_for_ready()

    async def on_error(self, error: Exception):
        logger.error(f"Error in timer {self.name}:")
        logger.error("\n".join(traceback.format_exception(type(error), error, error.__traceback__)))

    def start(self):
        if not self.running:
            self.running = True
            self.task = self._routine.start()

    def stop(self):
        self._routine.stop()
        self.running = False

@command("timers", flag="me")
async def timers_list(ctx: ContextType):
    await ctx.reply(f"The existing timers are {', '.join(_timers)}.")

@command("timer", flag="me")
async def timer_cmd(ctx: ContextType, action: str, name: str, *args: str):
    match action:
        case "create":
            if name in _timers:
                await ctx.reply(f"Timer {name} already exists.")
                return
            if name.startswith("auto_"):
                await ctx.reply(f"Cannot manually create automatic timers. Use 'auto {name[5:]}' instead.")
                return
            interval = config.twitch.timers.default_interval
            if args:
                interval = args[0]
            _timers[name] = Timer(name, interval)
            _update_timers()
            await ctx.reply(f"Timer {name} has been created! Use 'add {name} <commands>' to add commands to it.")

        case "add":
            if name not in _timers:
                ctx.reply(f"Timer {name} doesn't exist. Use 'create {name}' first.")
                return
            if not args:
                ctx.reply("No commands to add.")
                return
            t = _timers[name]
            for arg in args:
                cmd = TConn.get_command(arg)
                if cmd is not None and cmd.name not in t.commands:
                    t.commands.append(cmd.name)
            _update_timers()
            await ctx.reply(f"Timer {name} now has commands {', '.join(t.commands)} on an interval of {t.interval}s.")

        case "delete" | "remove":
            if name not in _timers:
                ctx.reply(f"Timer {name} doesn't exist. Use 'create {name}' first.")
                return
            t = _timers[name]
            t.stop()
            del _timers[name]
            _update_timers()
            await ctx.reply(f"Timer {name} has been removed.")

        case "auto":
            cmd = TConn.get_command(name)
            if cmd is None:
                await ctx.reply(f"Command {name} does not exist.")
                return
            timer_name = f"auto_{cmd.name}"
            if timer_name in _timers:
                await ctx.reply(f"Automatic timer {name} ({timer_name}) already exists; starting it.")
                _timers[timer_name].start()
                return
            interval = config.twitch.timers.default_interval
            if args:
                interval = args[0]
            _timers[timer_name] = t = Timer(timer_name, interval)
            t.commands.append(cmd.name)
            t.start()
            _update_timers()
            await ctx.reply(f"Automatic timer {name} ({timer_name}) has been created and started.")

        case "status" | "info":
            if name not in _timers:
                await ctx.reply(f"Timer {name} does not exist.")
                return
            t = _timers[name]
            await ctx.reply(f"Timer {name} has an interval of {t.interval}s with commands {', '.join(t.commands)} and is currently {t.running and 'running' or 'stopped'}.")

        case "start":
            if name not in _timers:
                await ctx.reply(f"Timer {name} does not exist.")
                return
            t = _timers[name]
            if t.running:
                await ctx.reply(f"Timer {name} is already running.")
                return
            t.start()
            _update_timers()
            await ctx.reply(f"Timer {name} has been started.")

        case "stop":
            if name not in _timers:
                await ctx.reply(f"Timer {name} does not exist.")
                return
            t = _timers[name]
            if not t.running:
                await ctx.reply(f"Timer {name} is not running.")
                return
            t.stop()
            _update_timers()
            await ctx.reply(f"Timer {name} has been stopped.")

        case "interval":
            if name not in _timers:
                await ctx.reply(f"Timer {name} does not exist.")
                return
            t = _timers[name]
            interval = config.twitch.timers.default_interval
            if args:
                interval = args[0]
            t.interval = interval
            t.set_routine()
            _update_timers()
            await ctx.reply(f"Timer {name} has been set to interval {interval}. If it was running, it will complete the existing interval.")

@command("command", flag="me")
async def command_cmd(ctx: ContextType, action: str, name: str, *args: str):
    """Syntax: command <action> <name> <output>"""
    args = list(args)
    msg = " ".join(args)
    name = name.lstrip(config.baalorbot.prefix)
    cmds: dict[str, list[CommandType]] = {}
    if TConn is not None:
        for cname, cmd in TConn.commands.items():
            cmds[cname] = [cmd]
    if DConn is not None:
        for cmd in DConn.commands:
            if cmd.name not in cmds:
                cmds[cmd.name] = []
            cmds[cmd.name].append(cmd)
    aliases: dict[str, list[str]] = {}
    if TConn is not None:
        for alias, cmd in TConn._command_aliases.items():
            aliases[alias] = [cmd]
    if DConn is not None:
        for dcmd in DConn.commands:
            for alias in dcmd.aliases:
                if alias not in aliases:
                    aliases[alias] = []
                aliases[alias].append(dcmd)

    sanitizer = _get_sanitizer(ctx, name, args, cmds)
    match action:
        case "add":
            if not await sanitizer(in_mapping=False):
                return
            if name in aliases:
                await ctx.reply(f"Error: {name} is an alias to {aliases[name][0].name}. Use 'unalias {aliases[name][0].name} {name}' first.")
                return
            flag = ""
            if args[0].startswith("+"):
                flag, *args = args
            flag = flag[1:]
            if flag not in _perms:
                await ctx.reply("Error: flag not recognized.")
                return
            if flag:
                add_cmd(name, flag=flag, output=msg)
            else:
                add_cmd(name, output=msg)
            command(name, flag=flag)(_create_cmd(msg))
            await ctx.reply(f"Command {name} added! Permission: {_perms[flag]}")

        case "edit":
            if not await sanitizer():
                return
            if name in aliases:
                await ctx.reply(f"Error: cannot edit alias. Use 'edit {aliases[name][0].name}' instead.")
                return
            if name not in _cmds:
                await ctx.reply(f"Error: cannot edit built-in command {name}.")
                return
            _cmds[name]["output"] = msg
            flag = ""
            if args[0].startswith("+"):
                flag, *args = args
            if flag not in _perms:
                await ctx.reply("Error: flag not recognized.")
                return
            if flag:
                _cmds[name]["flag"] = flag
            update_db()
            for cmd in cmds[name]:
                cmd._callback = _create_cmd(msg)
            await ctx.reply(f"Command {name} edited successfully! Permission: {_perms[flag]}")

        case "remove" | "delete":
            if not await sanitizer(require_args=False):
                return
            if name in aliases:
                await ctx.reply(f"Error: cannot delete alias. Use 'remove {aliases[name][0].name}' or 'unalias {aliases[name][0].name} {name}' instead.")
                return
            if name not in _cmds:
                await ctx.reply(f"Error: cannot delete built-in command {name}.")
                return
            del _cmds[name]
            update_db()
            if TConn is not None:
                TConn.remove_command(name)
            if DConn is not None:
                DConn.remove_command(name)
            await ctx.reply(f"Command {name} has been deleted.")

        case "enable":
            if not await sanitizer(require_args=False):
                return
            if name in aliases:
                await ctx.reply(f"Error: cannot enable alias. Use 'enable {aliases[name][0].name}' instead.")
                return
            if all(cmds[name]):
                await ctx.reply(f"Command {name} is already enabled.")
                return
            for cmd in cmds[name]:
                cmd.enabled = True
            if name in _cmds:
                _cmds[name]["enabled"] = True
                update_db()
            with getfile("disabled", "r") as f:
                disabled = f.readlines()
            disabled.remove(name)
            with getfile("disabled", "w") as f:
                f.writelines(disabled)
            if name == "sponsored_cmd" and "sponsored" in _timers:
                _timers["sponsored"].restart()
            await ctx.reply(f"Command {name} has been enabled.")

        case "disable":
            if not await sanitizer(require_args=False):
                return
            if name in aliases:
                await ctx.reply(f"Error: cannot disable alias. Use 'disable {aliases[name][0].name}' or 'unalias {aliases[name][0].name} {name}' instead.")
                return
            if not all(cmds[name]):
                await ctx.reply(f"Command {name} is already disabled.")
                return
            for cmd in cmds[name]:
                cmd.enabled = False
            if name in _cmds:
                _cmds[name]["enabled"] = False
                update_db()
            with getfile("disabled", "r") as f:
                disabled = f.readlines()
            disabled.append(name)
            with getfile("disabled", "w") as f:
                f.writelines(disabled)
            await ctx.reply(f"Command {name} has been disabled.")

        case "alias": # cannot sanely sanitize this
            if not args:
                if name not in _cmds and name in aliases:
                    await ctx.reply(f"Alias {name} is bound to {aliases[name][0].name}.")
                elif _cmds[name].get("aliases"):
                    await ctx.reply(f"Command {name} has the following aliases: {', '.join(_cmds[name]['aliases'])}")
                else:
                    await ctx.reply(f"Command {name} does not have any aliases.")
                return
            if name not in cmds and args[0] in cmds:
                await ctx.reply(f"Error: use 'alias {args[0]} {name}' instead.")
                return
            if name not in cmds:
                await ctx.reply(f"Error: command {name} does not exist.")
                return
            if name not in _cmds:
                await ctx.reply("Error: cannot alias built-in commands.")
                return
            if set(args) & cmds.keys():
                await ctx.reply(f"Error: aliases {set(args) & cmds.keys()} already exist as commands.")
                return
            for arg in args:
                if TConn is not None:
                    TConn._command_aliases[arg] = name
                if DConn is not None:
                    DConn.get_command(name).aliases.append(arg)
            if "aliases" not in _cmds[name]:
                _cmds[name]["aliases"] = []
            _cmds[name]["aliases"].extend(args)
            update_db()
            await ctx.reply(f"Command {name} now has aliases {', '.join(_cmds[name]['aliases'])}")

        case "unalias":
            if not args:
                await ctx.reply("Error: no alias specified.")
                return
            if len(args) > 1:
                await ctx.reply("Can only remove one alias at a time.")
                return
            if name not in cmds and args[0] in cmds:
                await ctx.reply(f"Error: use 'unalias {args[0]} {name}' instead.")
                return
            if name not in cmds:
                await ctx.reply(f"Error: command {name} does not exist.")
                return
            if args[0] not in aliases:
                await ctx.reply("Error: not an alias.")
                return
            if name not in _cmds:
                await ctx.reply("Error: cannot unalias built-in commands.")
                return
            if aliases[args[0]][0] != name:
                await ctx.reply(f"Error: alias {args[0]} does not match command {name} (bound to {aliases[args[0]][0].name}).")
                return
            if TConn is not None:
                TConn._command_aliases.pop(args[0], None)
            if DConn is not None:
                dcmd: DiscordCommand = DConn.get_command(name)
                if args[0] in dcmd.aliases:
                    dcmd.aliases.remove(args[0])
            _cmds[name]["aliases"].remove(name)
            update_db()
            await ctx.reply(f"Alias {args[0]} has been removed from command {name}.")

        case "cooldown" | "cd":
            await ctx.reply("Cooldown cannot be changed currently")
            return
            if not await sanitizer(require_args=False):
                return
            if not args:
                if name not in cmds and name not in aliases:
                    await ctx.reply(f"Error: command {name} does not exist.")
                else:
                    if name in aliases:
                        name = aliases[name]
                    cd = cmds[name]._cooldowns[0]
                    await ctx.reply(f"Command {name} has a cooldown of {cd._per/cd._rate}s.")
                return
            if name in aliases:
                await ctx.reply(f"Error: cannot edit alias cooldown. Use 'cooldown {aliases[name]}' instead.")
                return
            cd: TCooldown = cmds[name]._cooldowns.pop()
            try:
                burst = int(args[0])
            except ValueError:
                try:
                    rate = float(args[0])
                except ValueError:
                    await ctx.reply("Error: invalid argument.")
                    return
                else:
                    burst = cd._rate # _rate is actually the burst, it's weird
            else:
                try:
                    rate = float(args[1])
                except IndexError:
                    rate = cd._per
                except ValueError:
                    await ctx.reply("Error: invalid argument.")
                    return

            cmds[name]._cooldowns.append(TCooldown(burst, rate, cd.bucket))
            if name in _cmds:
                _cmds[name]["burst"] = burst
                _cmds[name]["rate"] = rate
                update_db()
            await ctx.reply(f"Command {name} now has a cooldown of {rate/burst}s.") # this isn't 100% accurate, but close enough
            if name not in _cmds:
                await ctx.reply("Warning: settings on built-in commands do not persist past a restart.")

        case _:
            await ctx.reply(f"Unrecognized action {action}.")

@command("help")
async def help_cmd(ctx: ContextType, name: str = ""):
    """Find help on the various commands in the bot."""
    if not name:
        await ctx.reply(f"I am {__botname__} v{__version__}, made by {__author__}. I am running on Python "
                       f"{sys.version_info.major}.{sys.version_info.minor}.{sys.version_info.micro}, "
                       f"my source code is available at {__github__}, and the website is {config.server.url}")
        return

    tcmd = dcmd = None
    if TConn is not None:
        tcmd = TConn.get_command(name)
    if DConn is not None:
        dcmd = DConn.get_command(name)
    cmd = (tcmd or dcmd)
    if cmd:
        await ctx.reply(f"Full information about this command can be viewed at {config.server.url}/commands/{cmd.name}")
        return

    await ctx.reply(f"Could not find matching command. You may view all existing commands here: {config.server.url}/commands")

@command("support", "shoutout", "so")
async def shoutout(ctx: ContextType, name: str):
    """Give a shoutout to a fellow streamer."""
    try:
        chan = await TConn.fetch_channel(name)
    except IndexError as e:
        await ctx.send(e.args[0])
        return
    except HTTPException as e:
        await ctx.send(e.message)
        return

    msg = [f"Go give a warm follow to https://twitch.tv/{chan.user.name} -"]

    live: list[Stream] = await TConn.fetch_streams([chan.user.id])
    if live:
        stream = live[0]
        game = stream.game_name
        viewers = stream.viewer_count
        started_at = stream.started_at
        # somehow, doing now() - started_at triggers an error due to conflicting timestamps
        td = datetime.timedelta(seconds=(datetime.datetime.now().timestamp() - started_at.timestamp()))
        msg.append(f"they are currently live with {viewers} viewers playing {game}! They have been live for {str(td).partition('.')[0]}")

    else:
        msg.append(f"last time they were live, they were seen playing {chan.game_name}!")

    await ctx.send(" ".join(msg))

@command("title")
async def stream_title(ctx: ContextType):
    """Display the current stream title."""
    live: list[Stream] = await TConn.fetch_streams(user_logins=[config.twitch.channel])

    if live:
        await ctx.reply(live[0].title)
    else:
        await ctx.reply("Could not connect to the Twitch API (or stream is offline).")

@command("uptime")
async def stream_uptime(ctx: ContextType):
    """Display the stream uptime."""
    live: list[Stream] = await TConn.fetch_streams(user_logins=[config.twitch.channel])

    if live:
        td = datetime.timedelta(seconds=(datetime.datetime.now().timestamp() - live[0].started_at.timestamp()))
        await ctx.reply(f"The stream has been live for {str(td).partition('.')[0]}")
    else:
        await ctx.reply("Stream is offline (if this is wrong, the Twitch API broke).")

@command("playing", "nowplaying", "spotify", "np")
async def now_playing(ctx: ContextType):
    """Return the currently-playing song on Spotify (if any)."""
    if not config.server.debug and not TConn.live_channels[config.twitch.channel]:
        # just in case
        TConn.live_channels[config.twitch.channel] = live = bool(await TConn.fetch_streams(user_logins=[config.twitch.channel]))
        if not live:
            await ctx.reply("That's kinda creepy, not gonna lie...")
            return

    j = await TConn.spotify_call()
    if j is None:
        await ctx.reply("Could not get token from Spotify API. Retry in a few seconds.")
    elif "error" in j:
        await ctx.reply(f"Something went wrong with the Spotify API ({j['status']}: {j['message']})")
    elif j["is_playing"]:
        await ctx.reply(f"We are listening to {j['item']['name']} on the album {j['item']['album']['name']}.")
    else:
        await ctx.reply("We are not currently listening to anything.")

@router.get("/playing")
async def now_playing_client(req: Request):
    await get_req_data(req) # just checking if key is OK

    if TConn is None: # no Twitch, no Spotify
        raise HTTPServiceUnavailable(reason="Need Twitch connection for Spotify")

    data = await TConn.spotify_call()

    if data:
        return Response(text=json.dumps(data), content_type="application/json")
    raise HTTPServiceUnavailable(reason="Could not connect to the Spotify API")

_ongoing_giveaway = {
    "running": False,
    "count": 0,
    "users": set(),
    "starter": None,
}

@command("giveaway", flag="m")
async def giveaway_handle(ctx: ContextType, count: int = 1):
    """Manage a giveaway."""

    if not _ongoing_giveaway["running"]:
        _ongoing_giveaway["running"] = True
        _ongoing_giveaway["starter"] = ctx.author.name
        if count > 0:
            _ongoing_giveaway["count"] = count
        else:
            _ongoing_giveaway["count"] = 1
        await ctx.send(f"/announce A giveaway has started! Type {config.baalorbot.prefix}enter to enter!")

    elif _ongoing_giveaway["starter"] != ctx.author.name:
        await ctx.reply("Only the person who started the giveaway can resolve it!")

    else:
        _ongoing_giveaway["running"] = False
        _ongoing_giveaway["starter"] = None
        _ongoing_giveaway["users"].discard(None) # just in case
        if not _ongoing_giveaway["users"]:
            await ctx.reply("uhhh, no one entered??")
            return

        users = random.choices(list(_ongoing_giveaway["users"]), k=_ongoing_giveaway["count"])
        _ongoing_giveaway["users"].clear()
        if len(users) == 1:
            await ctx.send(f"Congratulations to {users[0]}, you have won the giveaway!")
        else:
            await ctx.send(f"Congratulations to the following users for winning the giveaway: {', '.join(users)}")

@command("enter", burst=25, rate=1.0)
async def giveaway_enter(ctx: ContextType):
    """Enter into the current giveaway."""
    # it's a set, dupes won't do matter. don't respond to not spam
    if not _ongoing_giveaway["running"]:
        await ctx.reply("No giveaway is happening")
        return

    _ongoing_giveaway["users"].add(ctx.author.name)

@command("info", "cardinfo", "relicinfo")
async def card_info(ctx: ContextType, *line: str):
    line = "".join(line)
    info: Base = query(line)
    if info is None:
        await ctx.reply(f"Could not find info for {line!r}")
        return

    mod = ""
    if info.mod:
        mod = f"(Mod: {info.mod})"
    match info.cls_name:
        case "card":
            card: Card = info
            await ctx.reply(f"{card.name} - [{card.cost}] {card.color} {card.rarity} {card.type}: {card.description} {mod}")
        case "relic":
            rel: Relic = info
            pool = " "
            if rel.pool:
                pool = f" ({rel.pool})"
            await ctx.reply(f"{rel.name} - {rel.tier}{pool}: {rel.description} {mod}")

@with_savefile("cache", flag="m")
async def save_cache(ctx: ContextType, save: Savefile, arg: str):
    match arg:
        case "clear":
            save._cache.clear()
            ctx.reply("Cache cleared.")
        case a:
            ctx.reply(f"Argument {a!r} not recognized.")

@with_savefile("bluekey", "sapphirekey", "key")
async def bluekey(ctx: ContextType, save: Savefile):
    """Display what was skipped for the Sapphire key."""
    if not save.keys.sapphire_key_obtained:
        await ctx.reply("We do not have the Sapphire key.")
        return

    for node in save.path:
        try:
            if node.blue_key:
                await ctx.reply(f"We skipped {node.key_relic} on floor {node.floor} for the Sapphire key.")
                return
        except AttributeError:
            continue

    await ctx.reply("RunHistoryPlus is not running; cannot get data.")

@with_savefile("neow", "neowbonus")
async def neowbonus(ctx: ContextType, save: Savefile):
    """Display what the Neow bonus was."""
    await ctx.reply(f"Option taken: {save.neow_bonus.picked} {save.neow_bonus.as_str() if save.neow_bonus.has_info else ''}")

@with_savefile("seed", "currentseed")
async def seed_cmd(ctx: ContextType, save: Savefile):
    """Display the run's current seed."""
    await ctx.reply(f"Current seed: {save.seed}{' (set manually)' if save.is_seeded else ''}")

@with_savefile("seeded", "isthisseeded")
async def is_seeded(ctx: ContextType, save: Savefile):
    """Display whether the current run is seeded."""
    if save.is_seeded:
        await ctx.reply(f"This run is seeded! See '{config.baalorbot.prefix}seed' for the seed.")
    else:
        await ctx.reply("This run is not seeded! Everything you're seeing is unplanned!")

@with_savefile("playtime", "runtime", "time", "played")
async def run_playtime(ctx: ContextType, save: Savefile):
    """Display the current playtime for the run."""
    # TODO: get run start time and compare to now, rather than the save data
    minutes, seconds = divmod(save.playtime, 60)
    hours, minutes = divmod(minutes, 60)
    await ctx.reply(f"This run has been going on for {hours}:{minutes:>02}:{seconds:>02}")

@with_savefile("shopremoval", "cardremoval", "removal")
async def shop_removal_cost(ctx: ContextType, save: Savefile):
    """Display the current shop removal cost."""
    await ctx.reply(f"Current card removal cost: {save.current_purge} (removed {save.purge_totals} card{'' if save.purge_totals == 1 else 's'})")

@with_savefile("shopprices", "shopranges", "shoprange", "ranges", "range", "shop", "prices")
async def shop_prices(ctx: ContextType, save: Savefile):
    """Display the current shop price ranges."""
    cards, colorless, relics, potions = save.shop_prices
    cc, uc, rc = cards
    ul, rl = colorless
    cr, ur, rr = relics
    cp, up, rp = potions
    await ctx.reply(
        f"Cards: Common {cc.start}-{cc.stop}, Uncommon {uc.start}-{uc.stop}, Rare {rc.start}-{rc.stop} | "
        f"Colorless: Uncommon {ul.start}-{ul.stop}, Rare {rl.start}-{rl.stop} | "
        f"Relics: Common/Shop {cr.start}-{cr.stop}, Uncommon {ur.start}-{ur.stop}, Rare {rr.start}-{rr.stop} | "
        f"Potions: Common {cp.start}-{cp.stop}, Uncommon {up.start}-{up.stop}, Rare {rp.start}-{rp.stop} | "
        f"Card removal: {save.current_purge}"
    )

@with_savefile("rest", "heal", "restheal")
async def campfire_heal(ctx: ContextType, save: Savefile):
    """Display the current heal at campfires."""
    base = int(save.max_health * 0.3)
    for relic in save.relics:
        if relic.name == "Regal Pillow":
            base += 15
            break

    lost = max(0, (base + save.current_health) - save.max_health)
    extra = ""
    if lost:
        extra = f" (extra healing lost: {lost} HP)"

    await ctx.reply(f"Current campfire heal: {base} HP{extra}")

@with_savefile("nloth")
async def nloth_traded(ctx: ContextType, save: Savefile): # JSON_FP_PROP
    """Display which relic was traded for N'loth's Gift."""
    if "Nloth's Gift" not in save._data["relics"]:
        await ctx.reply("We do not have N'loth's Gift.")
        return

    for evt in save._data["metric_event_choices"]:
        if evt["event_name"] == "N'loth":
            await ctx.reply(f"We traded {get(evt['relics_lost'][0]).name} for N'loth's Gift.")
            return
    else:
        await ctx.reply("Something went terribly wrong.")

@with_savefile("eventchances", "event") # note: this does not handle pRNG calls like it should - event_seed_count might have something? though only appears to be count of seen ? rooms
async def event_likelihood(ctx: ContextType, save: Savefile):
    """Display current event chances for the various possibilities in ? rooms."""
    elite, hallway, shop, chest = save._data["event_chances"] # JSON_FP_PROP
    # elite likelihood is only for the "Deadly Events" custom modifier

    await ctx.reply(
        f"Event type likelihood: "
        f"Normal fight: {hallway:.0%} - "
        f"Shop: {shop:.0%} - "
        f"Treasure: {chest:.0%} - "
        f"Event: {hallway+shop+chest:.0%} - "
        f"See {config.baalorbot.prefix}eventrng for more information."
    )

@with_savefile("rare", "rarecard", "rarechance") # see comment in save.py -- this is not entirely accurate
async def rare_card_chances(ctx: ContextType, save: Savefile):
    """Display the current chance to see rare cards in rewards and shops."""
    regular, elites, shops = save.rare_chance
    await ctx.reply(
        f"The current chance of seeing a rare card is {regular:.2%} "
        f"in normal fight card rewards, {elites:.2%} in elite fight "
        f"card rewards, and {shops:.2%} in shops."
    )

@with_savefile("relic")
async def relic_info(ctx: ContextType, save: Savefile, index: int = 0):
    """Display information about the current relics."""
    l = list(save.relics)
    if not index:
        await ctx.reply(f"We have {len(l)} relics.")
        return
    if index < 0:
        index = len(l) + index + 1
    if index > len(l) or index <= 0:
        await ctx.reply(f"We only have {len(l)} relics!")
        return

    relicData = l[index-1]
    await ctx.reply(f"The relic at position {index} is {relicData.name}: {relicData.relic.description}")

@with_savefile("allrelics", "offscreen", "page2")
async def relics_page2(ctx: ContextType, save: Savefile):
    """Display the relics on page 2."""
    l = list(save.relics)
    if len(l) <= 25:
        await ctx.reply("We only have one page of relics!")
        return

    relics = []
    for relic in l[25:]:
        relics.append(relic.name)

    await ctx.reply(f"The relics past page 1 are {', '.join(relics)}")

@with_savefile("skipped", "picked", "skippedboss", "bossrelic")
async def skipped_boss_relics(ctx: ContextType, save: Savefile): # JSON_FP_PROP
    """Display the boss relics that were taken and skipped."""
    l: list[dict] = save._data["metric_boss_relics"]

    if not l:
        await ctx.reply("We have not picked any boss relics yet.")
        return

    template = "We picked {1} at the end of Act {0}, and skipped {2} and {3}."
    msg = []
    i = 1
    for item in l:
        msg.append(
            template.format(
                i,
                get(item["picked"]).name,
                get(item["not_picked"][0]).name,
                get(item["not_picked"][1]).name,
            )
        )
        i += 1

    await ctx.reply(" ".join(msg))

@with_savefile("bottle", "bottled", "bottledcards", "bottledcard")
async def bottled_cards(ctx: ContextType, save: Savefile):
    """List all bottled cards."""
    emoji_dict = {
        "Bottled Flame": "\N{FIRE}",
        "Bottled Lightning": "\N{HIGH VOLTAGE SIGN}",
        "Bottled Tornado": "\N{CLOUD WITH TORNADO}"
    }
    bottle_strings: list[str] = []
    for bottle in save.bottles:
        bottle_strings.append(f"{emoji_dict[bottle.bottle_id]} {bottle.card}")

    if bottle_strings:
        await ctx.reply(", ".join(bottle_strings))
    else:
        await ctx.reply("We do not have any bottled cards.")

@with_savefile("custom", "modifiers")
async def modifiers(ctx: ContextType, save: Savefile):
    """List all custom modifiers for the run."""
    if save.modifiers:
        await ctx.reply(", ".join(save.modifiers))
    else:
        await ctx.reply("This is a standard run.")

@with_savefile("score")
async def score(ctx: ContextType, save: Savefile):
    """Display the current score of the run"""
    if save.modded:
        await ctx.reply(f'Current Score: ~{save.score} points')
    else:
        await ctx.reply(f'Current Score: {save.score} points')

@command("last")
async def get_last(ctx: ContextType, arg1: str = "", arg2: str = ""):
    """Get the last run/win/loss."""
    char = None
    won = None
    value = None
    if arg2:
        value = [arg1.lower(), arg2.lower()]
    elif arg1:
        value = [arg1.lower()]
    match value:
        case None:
            pass # nothing to worry about
        case ["win"] | ["victory"] | ["w"]:
            won = True
        case ["loss"] | ["death"] | ["l"]:
            won = False
        case [a]:
            char = a
        case [a, b]:
            match a:
                case "win" | "victory" | "w":
                    won = True
                    char = b
                case "loss" | "death" | "l":
                    won = False
                    char = b
                case _:
                    char = a
                    match b:
                        case "win" | "victory" | "w":
                            won = True
                        case "loss" | "death" | "l":
                            won = False

    match char:
        case "ironclad" | "ic" | "i":
            char = "Ironclad"
        case "silent" | "s":
            char = "Silent"
        case "defect" | "d":
            char = "Defect"
        case "watcher" | "wa":
            char = "Watcher"
        case _:
            if char is not None:
                char = char.capitalize() # might be a mod character

    await _last_run(ctx, char, won)

@command("lastrun")
async def get_last_run(ctx: ContextType):
    """Get the last run."""
    await _last_run(ctx, None, None)

@command("lastwin", "lastvictory")
async def get_last_win(ctx: ContextType):
    """Get the last win."""
    await _last_run(ctx, None, True)

@command("lastloss", "lastdeath")
async def get_last_loss(ctx: ContextType):
    """Get the last loss."""
    await _last_run(ctx, None, False)

async def _last_run(ctx: ContextType, character: str | None, arg: bool | None):
    try:
        latest = get_latest_run(character, arg)
    except KeyError:
        await ctx.reply(f"Could not understand character {character}.")
        return
    value = "run"
    if character is not None:
        value = f"{character} run"
    if arg:
        value = f"winning {value}"
    elif arg is not None:
        value = f"lost {value}"
    await ctx.reply(f"The last {value}'s history can be viewed at {config.server.url}/runs/{latest.name}")

@command("wall")
async def wall_card(ctx: ContextType):
    """Fetch the card in the wall for the ladder savefile."""
    for i in range(2):
        try:
            p = get_profile(i)
        except KeyError:
            continue
        if "ladder" in p.name.lower():
            break
    else:
        await ctx.reply("Error: could not find Ladder savefile.")
        return

    await ctx.reply(f"Current card in the {config.baalorbot.prefix}hole in the wall for the ladder savefile: {p.hole_card}")

@command("kills", "wins")
async def calculate_wins_cmd(ctx: ContextType):
    """Display the cumulative number of wins for the year-long challenge."""
    run_stats = get_run_stats()
    msg = "A20 Heart kills in {0.current_year}: Total: {1.all_character_count} - Ironclad: {1.ironclad_count} - Silent: {1.silent_count} - Defect: {1.defect_count} - Watcher: {1.watcher_count}"
    await ctx.reply(msg.format(run_stats, run_stats.year_wins[run_stats.current_year]))

@command("losses")
async def calculate_losses_cmd(ctx: ContextType):
    """Display the cumulative number of losses for the year-long challenge."""
    msg = "A20 Heart losses in {0.current_year}: Total: {1.all_character_count} - Ironclad: {1.ironclad_count} - Silent: {1.silent_count} - Defect: {1.defect_count} - Watcher: {1.watcher_count}"
    run_stats = get_run_stats()
    await ctx.reply(msg.format(run_stats, run_stats.year_losses[run_stats.current_year]))

@command("streak")
async def calculate_streak_cmd(ctx: ContextType):
    """Display Baalor's current streak for Ascension 20 Heart kills."""
    msg = "Current streak: Rotating: {0.all_character_count} - Ironclad: {0.ironclad_count} - Silent: {0.silent_count} - Defect: {0.defect_count} - Watcher: {0.watcher_count}"
    run_stats = get_run_stats()
    await ctx.reply(msg.format(run_stats.streaks))

@command("pb")
async def calculate_pb_cmd(ctx: ContextType):
    """Display Baalor's Personal Best streaks for Ascension 20 Heart kills."""
    msg = "Baalor's PB A20H Streaks | Rotating: {0.all_character_count} - Ironclad: {0.ironclad_count} - Silent: {0.silent_count} - Defect: {0.defect_count} - Watcher: {0.watcher_count}"
    run_stats = get_run_stats()
    await ctx.reply(msg.format(run_stats.pb))

@command("winrate")
async def calculate_winrate_cmd(ctx: ContextType):
    """Display the current winrate for Baalor's 2022+ A20 Heart kills."""
    run_stats = get_run_stats()
    wins = [run_stats.all_wins.ironclad_count, run_stats.all_wins.silent_count, run_stats.all_wins.defect_count, run_stats.all_wins.watcher_count]
    losses = [run_stats.all_losses.ironclad_count, run_stats.all_losses.silent_count, run_stats.all_losses.defect_count, run_stats.all_losses.watcher_count]
    rate = [a/(a+b) for a, b in zip(wins, losses)]
    await ctx.reply(f"Baalor's winrate: Ironclad: {rate[0]:.2%} - Silent: {rate[1]:.2%} - Defect: {rate[2]:.2%} - Watcher: {rate[3]:.2%}")

#@command("mastered")
async def mastered_stuff(ctx: ContextType):
    """Display how many cards and relics are mastered in the mastery challenge."""
    cards, relics = get_mastered()
    total = (75 * 4) + 39 + 13 # 178 relics
    chars = {"Red": "Ironclad", "Green": "Silent", "Blue": "Defect", "Purple": "Watcher"}
    d = defaultdict(dict)

    for card, (color, char, ts) in cards.items():
        d[color][card] = (char, ts)

    msg = ["Current mastery progression:"]

@router.get("/commands")
@template("commands.jinja2")
async def commands_page(req: Request):
    d = {"prefix": config.baalorbot.prefix, "commands": []}
    cmds = set()
    if TConn is not None:
        cmds.update(TConn.commands)
    if DConn is not None:
        cmds.update(DConn.all_commands)
    d["commands"].extend(cmds)
    d["commands"].sort()
    return d

@router.get("/commands/{name}")
@template("command_single.jinja2")
async def individual_cmd(req: Request):
    name = req.match_info["name"]
    d = {"name": name}
    tcmd = dcmd = None
    if TConn is not None:
        tcmd: TwitchCommand = TConn.get_command(name)
    if DConn is not None:
        dcmd: DiscordCommand = DConn.get_command(name)
    cmd = (tcmd or dcmd)
    if cmd is None:
        raise HTTPNotFound()
    if name in _cmds:
        d["builtin"] = False
        output: str = _cmds[name]["output"]
        try:
            output = output.format(user="<username>", text="<text>", words="<words>", **_consts)
        except KeyError:
            pass
        out = []
        for word in output.split():
            if "<" in word:
                word = word.replace("<", "&lt")
            if word.startswith("http"):
                word = f'<a href="{word}">{word}</a>'
            out.append(word)
        d["output"] = " ".join(out)
        d["enabled"] = _cmds[name].get("enabled", True) is True
        d["aliases"] = _cmds[name].get("aliases", [])
        # Just in case it's not a list...
        if not isinstance(d["aliases"], list):
            d["aliases"] = [d["aliases"]]
    else:
        d["builtin"] = True
        d["fndoc"] = cmd.__doc__
        d["enabled"] = cmd.enabled

    # d["twitch"] = ("No" if tcmd is None else "Yes")
    # d["discord"] = ("No" if dcmd is None else "Yes")
    d["twitch"] = tcmd
    d["discord"] = dcmd

    d["permissions"] = ", ".join(_perms[x] for x in cmd.flag) or _perms[""]
    d["prefix"] = config.baalorbot.prefix

    return d

async def Twitch_startup():
    global TConn
    TConn = TwitchConn(token=config.twitch.oauth_token, prefix=config.baalorbot.prefix, initial_channels=[config.twitch.channel], case_insensitive=True)
    for cmd in _to_add_twitch:
        TConn.add_command(cmd)
    load(asyncio.get_event_loop())

    esbot = EventSubBot.from_client_credentials(
        config.server.websocket_client.id,
        config.server.websocket_client.secret,
        prefix=config.baalorbot.prefix
    )
    TConn.esclient = EventSubClient(esbot, config.server.webhook.secret, f"{config.server.url}/eventsub")
    #await TConn.eventsub_setup()

    """
    glob = config.baalorbot.timers.globals
    if glob.interval and glob.commands:
        _timers["global"] = _global_timer = routine(seconds=glob.interval)(_timer)
        @_global_timer.before_routine
        async def before_global():
            await TConn.wait_for_ready()

        @_global_timer.error
        async def error_global(e):
            logger.error(f"Timer global error with {e}")

        _global_timer.start(glob.commands, stop_on_error=False)

    sponsored = config.baalorbot.timers.sponsored
    if sponsored.interval and sponsored.commands:
        _timers["sponsored"] = _sponsored_timer = routine(seconds=sponsored.interval)(_timer)
        @_sponsored_timer.before_routine
        async def before_sponsored():
            await TConn.wait_for_ready()

        @_sponsored_timer.error
        async def error_sponsored(e):
            logger.error(f"Timer sponsored error with {e}")

        _sponsored_timer.start(sponsored.commands, stop_on_error=False)
    """

    await TConn.connect()

async def Twitch_cleanup():
    await TConn.close()

async def Discord_startup():
    global DConn
    DConn = DiscordConn(config.baalorbot.prefix, case_insensitive=True, owner_ids=config.baalorbot.owners, help_command=None, intents=discord.Intents.all())
    for cmd in _to_add_discord:
        DConn.add_command(cmd)
    await DConn.start(config.discord.oauth_token)

async def Discord_cleanup():
    await DConn.close()<|MERGE_RESOLUTION|>--- conflicted
+++ resolved
@@ -6,10 +6,7 @@
 
 from collections import defaultdict
 
-<<<<<<< HEAD
 import traceback
-=======
->>>>>>> bb0200b1
 import datetime
 import asyncio
 import random
