--- conflicted
+++ resolved
@@ -627,15 +627,9 @@
 async def help_cmd(ctx: ContextType, name: str = ""):
     """Find help on the various commands in the bot."""
     if not name:
-<<<<<<< HEAD
-        await ctx.send(f"I am {__botname__} v{__version__}, made by {__author__}. I am running on Python "
-                       f"{sys.version_info.major}.{sys.version_info.minor}.{sys.version_info.micro}, and "
-                       f"my source code is available at {__github__} . The website is {config.server.url}")
-=======
         await ctx.reply(f"I am {__botname__} v{__version__}, made by {__author__}. I am running on Python "
                        f"{sys.version_info.major}.{sys.version_info.minor}.{sys.version_info.micro}, "
-                       f"my source code is available at {__github__}, and the website is {config.website_url}")
->>>>>>> 654cb73e
+                       f"my source code is available at {__github__}, and the website is {config.server.url}")
         return
 
     tcmd = dcmd = None
@@ -645,17 +639,10 @@
         dcmd = DConn.get_command(name)
     cmd = (tcmd or dcmd)
     if cmd:
-<<<<<<< HEAD
-        await ctx.send(f"Full information about this command can be viewed at {config.server.url}/commands/{cmd.name}")
-        return
-
-    await ctx.send(f"Could not find matching command. You may view all existing commands here: {config.server.url}/commands")
-=======
-        await ctx.reply(f"Full information about this command can be viewed at {config.website_url}/commands/{cmd.name}")
-        return
-
-    await ctx.reply(f"Could not find matching command. You may view all existing commands here: {config.website_url}/commands")
->>>>>>> 654cb73e
+        await ctx.reply(f"Full information about this command can be viewed at {config.server.url}/commands/{cmd.name}")
+        return
+
+    await ctx.reply(f"Could not find matching command. You may view all existing commands here: {config.server.url}/commands")
 
 @command("support", "shoutout", "so")
 async def shoutout(ctx: ContextType, name: str):
@@ -776,11 +763,7 @@
 async def is_seeded(ctx: ContextType, save: Savefile):
     """Display whether the current run is seeded."""
     if save.is_seeded:
-<<<<<<< HEAD
-        await ctx.send(f"This run is seeded! See '{config.baalorbot.prefix}seed' for the seed.")
-=======
-        await ctx.reply(f"This run is seeded! See '{config.prefix}seed' for the seed.")
->>>>>>> 654cb73e
+        await ctx.reply(f"This run is seeded! See '{config.baalorbot.prefix}seed' for the seed.")
     else:
         await ctx.reply("This run is not seeded! Everything you're seeing is unplanned!")
 
@@ -1026,11 +1009,7 @@
         value = f"winning {value}"
     elif arg is not None:
         value = f"lost {value}"
-<<<<<<< HEAD
-    await ctx.send(f"The last {value}'s history can be viewed at {config.server.url}/runs/{latest.name}")
-=======
-    await ctx.reply(f"The last {value}'s history can be viewed at {config.website_url}/runs/{latest.name}")
->>>>>>> 654cb73e
+    await ctx.reply(f"The last {value}'s history can be viewed at {config.server.url}/runs/{latest.name}")
 
 @command("wall")
 async def wall_card(ctx: ContextType):
@@ -1046,11 +1025,7 @@
         await ctx.reply("Error: could not find Ladder savefile.")
         return
 
-<<<<<<< HEAD
-    await ctx.send(f"Current card in the {config.baalorbot.prefix}hole in the wall for the ladder savefile: {p.hole_card}")
-=======
-    await ctx.reply(f"Current card in the {config.prefix}hole in the wall for the ladder savefile: {p.hole_card}")
->>>>>>> 654cb73e
+    await ctx.reply(f"Current card in the {config.baalorbot.prefix}hole in the wall for the ladder savefile: {p.hole_card}")
 
 @command("kills", "wins") # TODO: Read game files for this
 async def kills_cmd(ctx: ContextType):
