from typing import Any

import datetime
import base64
import json
import time
import math

from aiohttp.web import Request, HTTPNotFound, HTTPFound, Response

import aiohttp_jinja2

from nameinternal import get_card
from score.RunScore import RunScore
from sts_profile import get_current_profile
from typehints import ContextType
from gamedata import FileParser, BottleRelic
from webpage import router
from logger import logger
from utils import get_req_data
from runs import get_latest_run

__all__ = ["get_savefile", "Savefile"]

_savefile = None

class Savefile(FileParser):
    """Hold data related to the ongoing run.

    API information: This should never be instantiated by custom code. There
    is only ever one savefile in memory, and it can be accessed by get_savefile().

    The 'data' instance attribute may occasionally be None, which means that no
    run is currently ongoing. However, if that were to be the case, then
    get_savefile() will return None instead.

    """

    prefix = "metric_"

    def __init__(self):
        if _savefile is not None:
            raise RuntimeError("cannot have multiple concurrent Savefile instances running -- use get_savefile() instead")
        super().__init__(None)
        self._last = time.time()
        self._matches = False

    def update_data(self, data: dict[str, Any] | None, character: str, has_run: str):
        if character.startswith(("1_", "2_")):
            character = character[2:]
        if data is None and has_run == "true" and self._data is not None:
            maybe_run = get_latest_run(None, None)
            if maybe_run._data["seed_played"] == self._data["metric_seed_played"]:
                # optimize save -> run node generation
                maybe_run._cache["old_path"] = self._cache["path"]
                self._matches = True

        self._data = data
        self._graph_cache.clear()
        if not character:
            self._last = time.time()
            self._character = None
            self._cache.clear()
        else:
            self._matches = False
            self._character = character
            if "path" in self._cache:
                self._cache["old_path"] = self._cache.pop("path")
            self._cache.pop("relics", None) # because N'loth and Boss relic starter upgrade, we need to regen it everytime

    @property
    def in_game(self) -> bool:
        return self.character is not None

    @property
    def timestamp(self) -> int:
        date = self._data.get("save_date")
        if date is not None:
            # Since the save date has milliseconds, we need to shave those
            # off. A bit too much precision otherwise
            date = datetime.datetime.utcfromtimestamp(date / 1000)
        else:
            date = datetime.datetime.now()

        return date

    @property
    def timedelta(self) -> datetime.timedelta:
        # TODO(olivia): Do something better
        return datetime.timedelta(hours=0)

    @property
    def display_name(self) -> str:
        if self.character is not None:
            return f"Current {self.character} run"
        return "Slay the Spire follow-along"

    @property
    def profile(self):
        return get_current_profile()

    @property
    def current_health(self) -> int:
        return self._data["current_health"]

    @property
    def max_health(self) -> int:
        return self._data["max_health"]

    @property
    def current_gold(self) -> int:
        return self._data["gold"]

    @property
    def current_purge(self) -> int:
        base = self._data["purgeCost"]
        membership = False
        for relic in self.relics:
            if relic.name == "Smiling Mask":
                return 50
            if relic.name == "Membership Card":
                base = self._data["purgeCost"] * 0.5
                membership = True
            if relic.name == "The Courier" and not membership:
                base *= 0.8

        return math.ceil(base)

    @property
    def purge_totals(self) -> int:
        return self._data["metric_purchased_purges"]

    @property
    def shop_prices(self) -> tuple[tuple[range, range, range], tuple[range, range], tuple[range, range, range], tuple[range, range, range]]:
        m = 1.0
        if self.ascension_level >= 16:
            m += 0.1
        for relic in self.relics:
            if relic.name == "Membership Card":
                m *= 0.5
            if relic.name == "The Courier":
                m *= 0.8
        cards = [50*m, 75*m, 150*m] # 10% range
        colorless = [90*m, 180*m] # 10%
        relics = [150*m, 250*m, 300*m] # 5%
        potions = [50*m, 75*m, 100*m] # 5%

        return (
            tuple(range(int(x - x*0.10), int(x + x*0.10)) for x in cards),
            tuple(range(int(x - x*0.10), int(x + x*0.10)) for x in colorless),
            tuple(range(int(x - x*0.05), int(x + x*0.05)) for x in relics),
            tuple(range(int(x - x*0.05), int(x + x*0.05)) for x in potions),
        )

    @property
    def current_floor(self) -> int:
        return self._data["metric_floor_reached"]

    @property
    def potion_chance(self) -> int:
        for relic in self.relics:
            if relic.name == "White Beast Statue":
                return 100
            if relic.name == "Sozu":
                return 0
        return self._data["potion_chance"] + 40

    @property
    def rare_chance(self) -> tuple[float, float, float]:
        base = self._data["card_random_seed_randomizer"]
        regular = 3
        if "Busted Crown" in self._data["relics"]:
            regular -= 2
        if "Question Card" in self._data["relics"]:
            regular += 1
        elites = regular
        if "Prayer Wheel" in self._data["relics"]:
            regular *= 2
        mult = 1
        if "Nloth\u0027s Gift" in self._data["relics"]:
            mult = 3
        # NOTE: This formula is... not very good. I'm not sure that the base is what
        # gets added to the 3% chance, but I'm rolling with it for now. As for that
        # weirdness with 0.006 at the end, it's the base chance for common cards, so
        # I add that to the final likelihood, as it can skew the chance a bit. I
        # *could* calculate it, but that's already more trouble than I care to do.
        # (The base chance is 0.6, but as everything is divided by 100, it's 0.006)
        rew_reg = 1 - ( (1-((3*mult-base)/100)) ** regular ) + 0.006 * (regular-1)
        rew_eli = 1 - ( (1-((10*mult-base)/100)) ** elites ) + 0.006 * (elites-1)
        shops = 1 - ( (1-(9-base)/100) ** 5 )
        return max(rew_reg, 0.0), max(rew_eli, 0.0), max(shops, 0.0)

    def rare_chance_as_str(self) -> tuple[str, str, str]:
        return tuple(f"{x:.2%}" for x in self.rare_chance)

    @property
    def upcoming_boss(self) -> str:
        return self._data["boss"]

    @property
    def bottles(self) -> list[BottleRelic]:
        bottles = []
        if self._data.get("bottled_flame"):
            bottles.append(BottleRelic("Bottled Flame", self._get_card_string(self._data["bottled_flame"], self._data["bottled_flame_upgrade"])))
        if self._data.get("bottled_lightning"):
            bottles.append(BottleRelic("Bottled Lightning", self._get_card_string(self._data["bottled_lightning"], self._data["bottled_lightning_upgrade"])))
        if self._data.get("bottled_tornado"):
            bottles.append(BottleRelic("Bottled Tornado", self._get_card_string(self._data["bottled_tornado"], self._data["bottled_tornado_upgrade"])))
        return bottles

    @staticmethod
    def _get_card_string(card: str, upgrades: int) -> str:
        if upgrades:
            card = f"{card}+{upgrades}"
        return get_card(card)

    @property
    def removals(self) -> list[str]:
        event_removals = []
        for event in self._data["metric_event_choices"]:
            event_removals.extend(event.get("cards_removed", []))                
        
        store_removals = self._data.get("metric_items_purged", [])

        # missing Empty Cage
        all_removals = self.neow_bonus.cards_removed + event_removals + store_removals
        return all_removals

<<<<<<< HEAD
    def get_score(self) -> RunScore:
        x = RunScore(self)
        x.get_score_for_run()
        return x
=======
    @property
    def rotating_streak(self) -> int:
        return get_latest_run(None, None).rotating_streak.streak

    @property
    def character_streak(self) -> int:
        return get_latest_run(self.character, None).character_streak.streak
>>>>>>> 6ddb6e51

_savefile = Savefile()

def _truthy(x: str | None) -> bool:
    if x and x.lower() in ("1", "true", "yes"):
        return True
    return False

@router.get("/current")
@aiohttp_jinja2.template("run_single.jinja2")
async def current_run(req: Request):
    redirect = _truthy(req.query.get("redirect"))
    keys = {}
    if _savefile.in_game:
        for key, floor in _savefile.keys:
            keys[key] = floor
    context = {
        "run": _savefile,
        "keys": keys,
        "autorefresh": True,
        "redirect": redirect,
    }
    if not _savefile.in_game and not redirect:
        if _savefile._matches and time.time() - _savefile._last <= 60:
            latest = get_latest_run(None, None)
            raise HTTPFound(f"/runs/{latest.name}?redirect=true")

    return context

@router.get("/current/raw")
async def current_as_raw(req: Request):
    if _savefile.character is None:
        raise HTTPNotFound()
    return Response(text=json.dumps(_savefile._data, indent=4), content_type="application/json")

@router.get("/current/{type}")
async def save_chart(req: Request) -> Response:
    if _savefile.character is None:
        raise HTTPNotFound()

    return _savefile.graph(req)

@router.post("/sync/save")
async def receive_save(req: Request):
    content, name = await get_req_data(req, "savefile", "character")

    j = None
    if content:
        decoded = base64.b64decode(content)
        arr = bytearray()
        for i, char in enumerate(decoded):
            arr.append(char ^ b"key"[i % 3])
        j = json.loads(arr)
        if "basemod:mod_saves" not in j: # make sure this key exists
            j["basemod:mod_saves"] = {}

    _savefile.update_data(j, name, req.query["has_run"])
    logger.debug(f"Updated data. Final transaction time: {time.time() - float(req.query['start'])}s")

    return Response()

async def get_savefile(ctx: ContextType | None = None) -> Savefile:
    if _savefile.character is None:
        if ctx is not None:
            await ctx.reply("Not in a run.")
        return

    return _savefile<|MERGE_RESOLUTION|>--- conflicted
+++ resolved
@@ -226,20 +226,18 @@
         all_removals = self.neow_bonus.cards_removed + event_removals + store_removals
         return all_removals
 
-<<<<<<< HEAD
+    @property
+    def rotating_streak(self) -> int:
+        return get_latest_run(None, None).rotating_streak.streak
+
+    @property
+    def character_streak(self) -> int:
+        return get_latest_run(self.character, None).character_streak.streak
+
     def get_score(self) -> RunScore:
         x = RunScore(self)
         x.get_score_for_run()
         return x
-=======
-    @property
-    def rotating_streak(self) -> int:
-        return get_latest_run(None, None).rotating_streak.streak
-
-    @property
-    def character_streak(self) -> int:
-        return get_latest_run(self.character, None).character_streak.streak
->>>>>>> 6ddb6e51
 
 _savefile = Savefile()
 
