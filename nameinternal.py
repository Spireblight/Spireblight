--- conflicted
+++ resolved
@@ -10,14 +10,9 @@
 __all__ = [
     "get_relic", "get_relic_stats",
     "get_card", "get_card_metadata",
-<<<<<<< HEAD
-    "get_potion",
-    "get_event",
+    "get_potion", "get_event",
+    "query", 
     "get_run_mod"
-=======
-    "get_potion", "get_event",
-    "query",
->>>>>>> b509c8d8
 ]
 
 _cache: dict[str, dict[str, str]] = {}
